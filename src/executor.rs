use crate::context::{Context as ExecuterContext, ContextData};
use alloc::alloc::{Allocator, Global, Layout};
use core::pin::Pin;
use {
    alloc::boxed::Box,
    alloc::sync::Arc,
    core::ptr::NonNull,
    core::task::{Context, Poll},
};

use crate::arch::executor_entry;
use crate::task_collection::TaskCollection;

#[derive(Debug, PartialEq, Eq)]
enum ExecutorState {
    STRONG,
    WEAK, // 执行完一次future后就需要被drop
    KILLED,
    UNUSED,
}

pub struct Executor {
    id: usize,
    task_collection: Arc<TaskCollection>,
    stack_base: usize,
    pub context: ExecuterContext,
    #[cfg(target_arch = "riscv64")]
    context_data: ContextData,
    task_id: usize,
    state: ExecutorState,
}

const STACK_SIZE: usize = 4096 * 32;
const STACK_LAYOUT: Layout = Layout::new::<[u8; STACK_SIZE]>();

fn executor_alloc_id() -> usize {
    use core::sync::atomic::{AtomicUsize, Ordering};
    static EXECUTOR_ID: AtomicUsize = AtomicUsize::new(1);
    EXECUTOR_ID.fetch_add(1, Ordering::SeqCst)
}

impl Executor {
    pub fn new(task_collection: Arc<TaskCollection>) -> Pin<Box<Self>> {
        let stack: NonNull<u8> = Global
            .allocate(STACK_LAYOUT)
            .expect("Alloction Stack Failed.")
            .cast();
        let stack_base = stack.as_ptr() as usize;
        let mut pin_executor = Pin::new(Box::new(Executor {
            id: executor_alloc_id(),
            task_collection,
            stack_base,
            context: ExecuterContext::default(),
            #[cfg(target_arch = "riscv64")]
            context_data: ContextData::default(),
            task_id: 0,
            state: ExecutorState::UNUSED,
        }));

        pin_executor.init_stack_and_context();

        trace!(
            "stack top 0x{:x} executor addr 0x{:x}, pgbr = 0x{:x}",
            pin_executor.context.get_sp(),
            pin_executor.context.get_pc(),
            pin_executor.context.get_pgbr(),
        );
        pin_executor
    }

    // stack layout: [executor_addr | context ]
    fn init_stack_and_context(&mut self) {
        let mut stack_top = self.stack_base + STACK_SIZE;
        let self_addr = self as *const Self as usize;
        stack_top = unsafe { push_stack(stack_top, self_addr) };
        #[cfg(target_arch = "riscv64")]
        {
            self.context_data = ContextData::new(
                executor_entry as *const () as usize,
                stack_top,
                crate::arch::pg_base_register(),
            );
            self.context
                .set_context(&self.context_data as *const _ as usize);
        }
        #[cfg(target_arch = "x86_64")]
        {
            let context_data = ContextData::new(
                executor_entry as *const () as usize,
                stack_top,
                crate::arch::pg_base_register(),
            );
            stack_top = unsafe { push_stack(stack_top, context_data) };
            self.context.set_context(stack_top);
        }
    }

    pub fn run(&mut self) {
        loop {
            let task_info = self.task_collection.take_task();
            // if task_info.is_none() {
            //     task_info = crate::runtime::steal_task_from_other_cpu()
            // }
            if let Some((_key, task, waker_ref, droper)) = task_info {
                let waker = Arc::new(waker_ref);
                let waker = woke::waker_ref(&waker);
                let mut cx = Context::from_waker(&waker);
<<<<<<< HEAD
                self.is_running_future = true;
                warn!("is running future = true");
                warn!("cpu_id: {}", crate::arch::cpu_id() as usize);
                crate::arch::intr_on();
                let ret = task.poll(&mut cx);
                crate::arch::intr_off();
                warn!("is running future = false");
                self.is_running_future = false;
=======
                self.task_id = task.id();
                debug!("running future {}:{}", self.id(), task.id());
                let ret = task.poll(&mut cx);
                self.task_id = 0;
                debug!("back from future {}:{}", self.id(), task.id());
>>>>>>> 2208c08e
                match ret {
                    Poll::Ready(()) => {
                        debug!("task over id = {}", task.id());
                        droper.drop_by_ref();
                    }
                    Poll::Pending => {
                        // Do Nothing
                    }
                };
                if let ExecutorState::WEAK = self.state {
                    self.state = ExecutorState::KILLED;
                    warn!("marked as KILLED");
                    return;
                }
            } else {
                let runtime = crate::runtime::get_current_runtime();
                let task_num = runtime.task_num();
                let weak_executor = runtime.weak_executor_num();
                drop(runtime);
                if task_num == 0 || weak_executor != 0 {
                    debug!("all done! return to runtime");
                    crate::runtime::sched_yield();
                } else {
                    debug!("no other tasks, wait for interrupt");
                    crate::arch::wait_for_interrupt();
                    debug!("wait for intrrupt over");
                }
            }
        }
    }

    // 当前是否在运行future
    // 发生supervisor时钟中断时, 若executor在运行future, 则
    // 说明该future超时, 需要切换到另一个executor来执行其他future.
    pub fn is_running_future(&self) -> bool {
        self.task_id != 0
    }

    pub fn killed(&self) -> bool {
        self.state == ExecutorState::KILLED
    }

    pub fn mark_weak(&mut self) {
        self.state = ExecutorState::WEAK;
    }

    pub fn id(&self) -> usize {
        self.id
    }

    pub fn task_id(&self) -> usize {
        self.task_id
    }
}

impl Drop for Executor {
    fn drop(&mut self) {
        unsafe {
            let stack = NonNull::<u8>::new_unchecked(self.stack_base as *mut u8);
            Global.deallocate(stack, STACK_LAYOUT);
        }
    }
}

unsafe impl Send for Executor {}
unsafe impl Sync for Executor {}

pub unsafe fn push_stack<T>(stack_top: usize, val: T) -> usize {
    let stack_top = (stack_top as *mut T).sub(1);
    *stack_top = val;
    stack_top as _
}<|MERGE_RESOLUTION|>--- conflicted
+++ resolved
@@ -105,22 +105,11 @@
                 let waker = Arc::new(waker_ref);
                 let waker = woke::waker_ref(&waker);
                 let mut cx = Context::from_waker(&waker);
-<<<<<<< HEAD
-                self.is_running_future = true;
-                warn!("is running future = true");
-                warn!("cpu_id: {}", crate::arch::cpu_id() as usize);
-                crate::arch::intr_on();
-                let ret = task.poll(&mut cx);
-                crate::arch::intr_off();
-                warn!("is running future = false");
-                self.is_running_future = false;
-=======
                 self.task_id = task.id();
                 debug!("running future {}:{}", self.id(), task.id());
                 let ret = task.poll(&mut cx);
                 self.task_id = 0;
                 debug!("back from future {}:{}", self.id(), task.id());
->>>>>>> 2208c08e
                 match ret {
                     Poll::Ready(()) => {
                         debug!("task over id = {}", task.id());
